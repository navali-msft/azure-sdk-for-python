#!/usr/bin/env python

# --------------------------------------------------------------------------------------------
# Copyright (c) Microsoft Corporation. All rights reserved.
# Licensed under the MIT License. See License.txt in the project root for license information.
# --------------------------------------------------------------------------------------------

# Below are common methods for the devops build steps. This is the common location that will be updated with
# package targeting during release.

import glob
from pathlib import Path
from subprocess import check_call, CalledProcessError
import os
import sys
import logging

logging.getLogger().setLevel(logging.INFO)

OMITTED_CI_PACKAGES = ["azure-mgmt-documentdb", "azure-servicemanagement-legacy"]


def cleanup_folder(target_folder):
    for file in os.listdir(target_folder):
        file_path = os.path.join(target_folder, file)
        try:
            if os.path.isfile(file_path):
                os.remove(file_path)
        except Exception as e:
            print(e)

<<<<<<< HEAD

def cleanup_folder(target_folder):
    for file in os.listdir(target_folder):
        file_path = os.path.join(target_folder, file)
        try:
            if os.path.isfile(file_path):
                os.remove(file_path)
        except Exception as e:
            print(e)


DEFAULT_BUILD_PACKAGES = ["azure-keyvault", "azure-servicebus"]
OMITTED_CI_PACKAGES = ["azure-mgmt-documentdb", "azure-servicemanagement-legacy"]
=======
>>>>>>> 4fa30159

# this function is where a glob string gets translated to a list of packages
# It is called by both BUILD (package) and TEST. In the future, this function will be the central location
# for handling targeting of release packages
def process_glob_string(glob_string, target_root_dir):
    if glob_string:
        individual_globs = glob_string.split(",")
    else:
        individual_globs = "azure-*"
    collected_top_level_directories = []

    for glob_string in individual_globs:
        globbed = glob.glob(
            os.path.join(target_root_dir, glob_string, "setup.py")
        ) + glob.glob(os.path.join(target_root_dir, "sdk/*/", glob_string, "setup.py"))
        collected_top_level_directories.extend([os.path.dirname(p) for p in globbed])

    # dedup, in case we have double coverage from the glob strings. Example: "azure-mgmt-keyvault,azure-mgmt-*"
    collected_directories = list(set(collected_top_level_directories))

    # if we have individually queued this specific package, it's obvious that we want to build it specifically
    # in this case, do not honor the omission list
    if len(collected_directories) == 1:
        return collected_directories
    # however, if there are multiple packages being built, we should honor the omission list and NOT build the omitted
    # packages
    else:
        return remove_omitted_packages(collected_directories)


def remove_omitted_packages(collected_directories):
    return [
        package_dir
        for package_dir in collected_directories
        if os.path.basename(package_dir) not in OMITTED_CI_PACKAGES
    ]


def run_check_call(
<<<<<<< HEAD
    command_array, working_directory, acceptable_return_codes=[], run_as_shell=False
):
    try:
        if run_as_shell:
            print(
=======
    command_array,
    working_directory,
    acceptable_return_codes=[],
    run_as_shell=False,
    always_exit=True,
):
    try:
        if run_as_shell:
            logging.info(
>>>>>>> 4fa30159
                "Command Array: {0}, Target Working Directory: {1}".format(
                    " ".join(command_array), working_directory
                )
            )
            check_call(" ".join(command_array), cwd=working_directory, shell=True)
        else:
<<<<<<< HEAD
            print(
=======
            logging.info(
>>>>>>> 4fa30159
                "Command Array: {0}, Target Working Directory: {1}".format(
                    command_array, working_directory
                )
            )
            check_call(command_array, cwd=working_directory)
    except CalledProcessError as err:
        if err.returncode not in acceptable_return_codes:
<<<<<<< HEAD
            print(err)  # , file = sys.stderr
            sys.exit(1)
=======
            logging.error(err)  # , file = sys.stderr
            if always_exit:
                exit(1)
            else:
                return err
>>>>>>> 4fa30159
<|MERGE_RESOLUTION|>--- conflicted
+++ resolved
@@ -29,22 +29,6 @@
         except Exception as e:
             print(e)
 
-<<<<<<< HEAD
-
-def cleanup_folder(target_folder):
-    for file in os.listdir(target_folder):
-        file_path = os.path.join(target_folder, file)
-        try:
-            if os.path.isfile(file_path):
-                os.remove(file_path)
-        except Exception as e:
-            print(e)
-
-
-DEFAULT_BUILD_PACKAGES = ["azure-keyvault", "azure-servicebus"]
-OMITTED_CI_PACKAGES = ["azure-mgmt-documentdb", "azure-servicemanagement-legacy"]
-=======
->>>>>>> 4fa30159
 
 # this function is where a glob string gets translated to a list of packages
 # It is called by both BUILD (package) and TEST. In the future, this function will be the central location
@@ -84,13 +68,6 @@
 
 
 def run_check_call(
-<<<<<<< HEAD
-    command_array, working_directory, acceptable_return_codes=[], run_as_shell=False
-):
-    try:
-        if run_as_shell:
-            print(
-=======
     command_array,
     working_directory,
     acceptable_return_codes=[],
@@ -100,18 +77,13 @@
     try:
         if run_as_shell:
             logging.info(
->>>>>>> 4fa30159
                 "Command Array: {0}, Target Working Directory: {1}".format(
                     " ".join(command_array), working_directory
                 )
             )
             check_call(" ".join(command_array), cwd=working_directory, shell=True)
         else:
-<<<<<<< HEAD
-            print(
-=======
             logging.info(
->>>>>>> 4fa30159
                 "Command Array: {0}, Target Working Directory: {1}".format(
                     command_array, working_directory
                 )
@@ -119,13 +91,8 @@
             check_call(command_array, cwd=working_directory)
     except CalledProcessError as err:
         if err.returncode not in acceptable_return_codes:
-<<<<<<< HEAD
-            print(err)  # , file = sys.stderr
-            sys.exit(1)
-=======
             logging.error(err)  # , file = sys.stderr
             if always_exit:
                 exit(1)
             else:
-                return err
->>>>>>> 4fa30159
+                return err