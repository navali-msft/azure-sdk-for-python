# --------------------------------------------------------------------------------------------
# Copyright (c) Microsoft Corporation. All rights reserved.
# Licensed under the MIT License. See License.txt in the project root for license information.
# --------------------------------------------------------------------------------------------

import contextlib
import functools
import logging
import sys
from collections import namedtuple
from threading import Lock

from .base import ReplayableTest
from .utilities import create_random_name, is_text_payload, trim_kwargs_from_test_function
from .recording_processors import RecordingProcessor
from .exceptions import AzureNameError

_logger = logging.getLogger(__name__)
# Core Utility


class AbstractPreparer(object):
    _cache_lock = Lock()
    _resource_cache = {}
    ResourceCacheEntry = namedtuple("ResourceCacheEntry", "resource_name kwargs preparer")

    def __init__(self, name_prefix, name_len, disable_recording=False):
        self.name_prefix = name_prefix
        self.name_len = name_len
        self.resource_moniker = None
        self.resource_random_name = None
        self.test_class_instance = None
        self.live_test = False
        self.disable_recording = disable_recording
        self._cache_key = (self.__class__.__name__,)
        self._use_cache = False
        self._aggregate_cache_key = None

    def _prepare_create_resource(self, test_class_instance, **kwargs):
        self.live_test = not isinstance(test_class_instance, ReplayableTest)
        self.test_class_instance = test_class_instance

        # This latter conditional is to triage a specific failure mode:
        # If the first cached test run does not have any http traffic, a recording will not have been
        # generated, so in_recording will be True even if live_test is false, so a random name would be given.
        # In cached mode we need to avoid this because then for tests with recordings, they would not have a moniker.
        if (self.live_test or test_class_instance.in_recording) and not (
            not test_class_instance.is_live and test_class_instance.in_recording and self._use_cache
        ):
            resource_name = self.random_name
            if not self.live_test and isinstance(self, RecordingProcessor):
                test_class_instance.recording_processors.append(self)
        else:
            resource_name = self.moniker

        _logger.debug("Creating resource %s for %s", resource_name, self.__class__.__name__)
        with self.override_disable_recording():
            retries = 4
            for i in range(retries):
                try:
                    parameter_update = self.create_resource(resource_name, **kwargs)
                    _logger.debug("Successfully created resource %s", resource_name)
                    break
                except AzureNameError:
                    if i == retries - 1:
                        raise
                    self.resource_random_name = None
                    resource_name = self.random_name
                except Exception as e:
                    msg = "Preparer failure when creating resource {} for test {}: {}".format(
                        self.__class__.__name__, test_class_instance, e
                    )
                    while e:
                        try:
                            e = e.inner_exception
                        except AttributeError:
                            break
                    try:
                        msg += "\nDetailed error message: " + str(e.additional_properties["error"]["message"])
                    except (AttributeError, KeyError):
                        pass

                    _logger.error(msg)
                    raise Exception(msg)

        if parameter_update:
            kwargs.update(parameter_update)

        return resource_name, kwargs

    def __call__(self, fn):
        def _preparer_wrapper(test_class_instance, **kwargs):
            _logger.debug(
                "Entering preparer wrapper for %s and test %s", self.__class__.__name__, str(test_class_instance)
            )

            # If a child is cached we must use the same cached resource their equivalent parent did so all the deps line up
            child_is_cached = getattr(fn, "__use_cache", False)
            # Note: If it is ever desired to make caching inferred, remove this if/throw.
            # This ensures that a user must _very specifically say they want caching_ on an item and all parents.
            if not self._use_cache and child_is_cached:
                raise Exception(
                    """Preparer exception for test {}:\n Child preparers are cached, but parent {} is not.
You must specify use_cache=True in the preparer decorator""".format(
                        test_class_instance, self.__class__.__name__
                    )
                )
            self._use_cache |= child_is_cached
            _logger.debug("Child cache status for %s: %s", self.__class__.__name__, child_is_cached)

            # We must use a cache_key that includes our parents, so that we get a cached stack
            # matching the desired resource stack. (e.g. if parent resource has specific settings)
            try:
                aggregate_cache_key = (self._cache_key, kwargs["__aggregate_cache_key"])
            except KeyError:  # If we're at the root of the cache stack, start with our own key.
                aggregate_cache_key = self._cache_key
            kwargs["__aggregate_cache_key"] = aggregate_cache_key
            self._aggregate_cache_key = aggregate_cache_key
            _logger.debug("Aggregate cache key: %s", aggregate_cache_key)

            # If cache is enabled, and the cached resource exists, use it, otherwise create and store.
            if self._use_cache and aggregate_cache_key in AbstractPreparer._resource_cache:
                _logger.debug("Using cached resource for %s", self.__class__.__name__)
                with self._cache_lock:
                    resource_name, kwargs, _ = AbstractPreparer._resource_cache[aggregate_cache_key]
            else:
                resource_name, kwargs = self._prepare_create_resource(test_class_instance, **kwargs)

            if self._use_cache:
                with self._cache_lock:
                    if aggregate_cache_key not in AbstractPreparer._resource_cache:
                        _logger.debug("Storing cached resource for %s", self.__class__.__name__)
                        AbstractPreparer._resource_cache[aggregate_cache_key] = AbstractPreparer.ResourceCacheEntry(
                            resource_name, kwargs, self
                        )

            if test_class_instance.is_live:
<<<<<<< HEAD
                if hasattr(test_class_instance, "scrubber"):
                    test_class_instance.scrubber.register_name_pair(
                        resource_name,
                        self.moniker
                    )
=======
                test_class_instance.scrubber.register_name_pair(resource_name, self.moniker)
>>>>>>> e75c11b1

            # We shouldn't trim the same kwargs that we use for deletion,
            # we may remove some of the variables we needed to do the delete.
            trimmed_kwargs = {k: v for k, v in kwargs.items()}
            trim_kwargs_from_test_function(fn, trimmed_kwargs)

            try:
                try:
                    import asyncio
                except ImportError:
                    fn(test_class_instance, **trimmed_kwargs)
                else:
                    if asyncio.iscoroutinefunction(fn):
                        loop = asyncio.get_event_loop()
                        loop.run_until_complete(fn(test_class_instance, **trimmed_kwargs))
                    else:
                        fn(test_class_instance, **trimmed_kwargs)
            finally:
                # If we use cache we delay deletion for the end.
                # This won't guarantee deletion order, but it will guarantee everything delayed
                # does get deleted, in the worst case by getting rid of the RG at the top.
                if not (self._use_cache or child_is_cached):
                    # Russian Doll - the last declared resource to be deleted first.
                    self.remove_resource_with_record_override(resource_name, **kwargs)

        # _logger.debug("Setting up preparer stack for {}".format(self.__class__.__name__))
        setattr(_preparer_wrapper, "__is_preparer", True)
        # Inform the next step in the chain (our parent) that we're cached.
        if self._use_cache or getattr(fn, "__use_cache", False):
            setattr(_preparer_wrapper, "__use_cache", True)
        functools.update_wrapper(_preparer_wrapper, fn)
        return _preparer_wrapper

    @contextlib.contextmanager
    def override_disable_recording(self):
        if hasattr(self.test_class_instance, "disable_recording"):
            orig_enabled = self.test_class_instance.disable_recording
            self.test_class_instance.disable_recording = self.disable_recording
            yield
            self.test_class_instance.disable_recording = orig_enabled
        else:
            yield

    @property
    def moniker(self):
        if not self.resource_moniker:
            self.test_class_instance.test_resources_count += 1
            self.resource_moniker = "{}{:06}".format(self.name_prefix, self.test_class_instance.test_resources_count)
        return self.resource_moniker

    def create_random_name(self):
        return create_random_name(self.name_prefix, self.name_len)

    @property
    def random_name(self):
        if not self.resource_random_name:
            self.resource_random_name = self.create_random_name()
        return self.resource_random_name

    # The only other design idea I see that doesn't require each preparer to be instrumented
    # would be to have a decorator at the top that wraps the rest, but the user would have to define
    # the "cache key" themselves which seems riskier (As opposed to as below, where it's defined
    # locally that sku and location are the parameters that make a resource unique)
    # This also would prevent fine-grained caching where leaf resources are still created.
    def set_cache(self, enabled, *args):
        # can't use *args expansion directly into a tuple, py27 compat.
        self._cache_key = tuple([self.__class__.__name__] + list(args))
        self._use_cache = enabled

    def create_resource(self, name, **kwargs):  # pylint: disable=unused-argument,no-self-use
        return {}

    def remove_resource(self, name, **kwargs):  # pylint: disable=unused-argument
        pass

    def remove_resource_with_record_override(self, name, **kwargs):
        with self.override_disable_recording():
            self.remove_resource(name, **kwargs)

    @classmethod
    def _perform_pending_deletes(cls):
        _logger.debug("Perform all delayed resource removal.")
        for resource_name, kwargs, preparer in reversed([e for e in cls._resource_cache.values()]):
            try:
                _logger.debug("Performing delayed delete for: %s %s", preparer, resource_name)
                preparer.remove_resource_with_record_override(resource_name, **kwargs)
            except Exception as e:  # pylint: disable=broad-except
                # Intentionally broad exception to attempt to leave as few orphan resources as possible even on error.
                _logger.warning("Exception while performing delayed deletes (this can happen): %s", e)


class SingleValueReplacer(RecordingProcessor):
    # pylint: disable=no-member
    def process_request(self, request):
        from six.moves.urllib_parse import quote_plus  # pylint: disable=import-error,import-outside-toplevel

        if self.random_name in request.uri:
            request.uri = request.uri.replace(self.random_name, self.moniker)
        elif quote_plus(self.random_name) in request.uri:
            request.uri = request.uri.replace(quote_plus(self.random_name), quote_plus(self.moniker))

        if is_text_payload(request) and request.body:
            body = str(request.body, "utf-8") if isinstance(request.body, bytes) else str(request.body)
            if self.random_name in body:
                request.body = body.replace(self.random_name, self.moniker)

        return request

    def process_response(self, response):
        if is_text_payload(response) and response["body"]["string"]:
            response["body"]["string"] = response["body"]["string"].replace(self.random_name, self.moniker)

        self.replace_header(response, "location", self.random_name, self.moniker)
        self.replace_header(response, "azure-asyncoperation", self.random_name, self.moniker)

        return response<|MERGE_RESOLUTION|>--- conflicted
+++ resolved
@@ -135,15 +135,7 @@
                         )
 
             if test_class_instance.is_live:
-<<<<<<< HEAD
-                if hasattr(test_class_instance, "scrubber"):
-                    test_class_instance.scrubber.register_name_pair(
-                        resource_name,
-                        self.moniker
-                    )
-=======
                 test_class_instance.scrubber.register_name_pair(resource_name, self.moniker)
->>>>>>> e75c11b1
 
             # We shouldn't trim the same kwargs that we use for deletion,
             # we may remove some of the variables we needed to do the delete.
