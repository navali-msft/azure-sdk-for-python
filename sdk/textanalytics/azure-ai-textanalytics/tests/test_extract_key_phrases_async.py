# coding=utf-8
# ------------------------------------
# Copyright (c) Microsoft Corporation.
# Licensed under the MIT License.
# ------------------------------------

import pytest
import platform
import functools

from azure.core.exceptions import HttpResponseError, ClientAuthenticationError
from azure.core.credentials import AzureKeyCredential
from azure.core.pipeline.transport import AioHttpTransport
from multidict import CIMultiDict, CIMultiDictProxy
from azure.ai.textanalytics.aio import TextAnalyticsClient
from azure.ai.textanalytics import (
    VERSION,
    DetectLanguageInput,
    TextDocumentInput
)

from testcase import GlobalTextAnalyticsAccountPreparer
from testcase import TextAnalyticsClientPreparer as _TextAnalyticsClientPreparer
from asynctestcase import AsyncTextAnalyticsTest

# pre-apply the client_cls positional argument so it needn't be explicitly passed below
TextAnalyticsClientPreparer = functools.partial(_TextAnalyticsClientPreparer, TextAnalyticsClient)


class AiohttpTestTransport(AioHttpTransport):
    """Workaround to vcrpy bug: https://github.com/kevin1024/vcrpy/pull/461
    """
    async def send(self, request, **config):
        response = await super(AiohttpTestTransport, self).send(request, **config)
        if not isinstance(response.headers, CIMultiDictProxy):
            response.headers = CIMultiDictProxy(CIMultiDict(response.internal_response.headers))
            response.content_type = response.headers.get("content-type")
        return response

class TestExtractKeyPhrases(AsyncTextAnalyticsTest):

    @GlobalTextAnalyticsAccountPreparer()
    @TextAnalyticsClientPreparer()
    async def test_no_single_input(self, client):
        with self.assertRaises(TypeError):
            response = await client.extract_key_phrases("hello world")

    @GlobalTextAnalyticsAccountPreparer()
    @TextAnalyticsClientPreparer()
    async def test_all_successful_passing_dict(self, client):
        docs = [{"id": "1", "language": "en", "text": "Microsoft was founded by Bill Gates and Paul Allen"},
                {"id": "2", "language": "es", "text": "Microsoft fue fundado por Bill Gates y Paul Allen"}]

        response = await client.extract_key_phrases(docs, show_stats=True)
        for phrases in response:
            self.assertIn("Paul Allen", phrases.key_phrases)
            self.assertIn("Bill Gates", phrases.key_phrases)
            self.assertIn("Microsoft", phrases.key_phrases)
            self.assertIsNotNone(phrases.id)
            self.assertIsNotNone(phrases.statistics)

    @GlobalTextAnalyticsAccountPreparer()
    @TextAnalyticsClientPreparer()
    async def test_all_successful_passing_text_document_input(self, client):
        docs = [
            TextDocumentInput(id="1", text="Microsoft was founded by Bill Gates and Paul Allen", language="en"),
            TextDocumentInput(id="2", text="Microsoft fue fundado por Bill Gates y Paul Allen", language="es")
        ]

        response = await client.extract_key_phrases(docs)
        for phrases in response:
            self.assertIn("Paul Allen", phrases.key_phrases)
            self.assertIn("Bill Gates", phrases.key_phrases)
            self.assertIn("Microsoft", phrases.key_phrases)
            self.assertIsNotNone(phrases.id)

    @GlobalTextAnalyticsAccountPreparer()
    @TextAnalyticsClientPreparer()
    async def test_passing_only_string(self, client):
        docs = [
            u"Microsoft was founded by Bill Gates and Paul Allen",
            u"Microsoft fue fundado por Bill Gates y Paul Allen",
            u""
        ]

        response = await client.extract_key_phrases(docs)
        self.assertTrue(response[2].is_error)

    @GlobalTextAnalyticsAccountPreparer()
    @TextAnalyticsClientPreparer()
    async def test_input_with_some_errors(self, client):
        docs = [{"id": "1", "language": "English", "text": "Microsoft was founded by Bill Gates and Paul Allen"},
                {"id": "2", "language": "es", "text": "Microsoft fue fundado por Bill Gates y Paul Allen"}]

        response = await client.extract_key_phrases(docs)
        self.assertTrue(response[0].is_error)
        self.assertFalse(response[1].is_error)

    @GlobalTextAnalyticsAccountPreparer()
    @TextAnalyticsClientPreparer()
    async def test_input_with_all_errors(self, client):
        docs = [{"id": "1", "language": "English", "text": "Microsoft was founded by Bill Gates and Paul Allen"},
                {"id": "2", "language": "es", "text": ""}]

        response = await client.extract_key_phrases(docs)
        self.assertTrue(response[0].is_error)
        self.assertTrue(response[1].is_error)

    @GlobalTextAnalyticsAccountPreparer()
    @TextAnalyticsClientPreparer()
<<<<<<< HEAD
    @pytest.mark.xfail
    async def test_too_many_documents(self, client):
        # marking as xfail since the service hasn't added this error to this endpoint
        docs = ["One", "Two", "Three", "Four", "Five", "Six"]

        try:
            await client.extract_key_phrases(docs)
        except HttpResponseError as e:
            assert e.status_code == 400
=======
    async def test_output_same_order_as_input(self, client):
        docs = [
            TextDocumentInput(id="1", text="one"),
            TextDocumentInput(id="2", text="two"),
            TextDocumentInput(id="3", text="three"),
            TextDocumentInput(id="4", text="four"),
            TextDocumentInput(id="5", text="five")
        ]

        response = await client.extract_key_phrases(docs)

        for idx, doc in enumerate(response):
            self.assertEqual(str(idx + 1), doc.id)
>>>>>>> 0160912a

    @GlobalTextAnalyticsAccountPreparer()
    @TextAnalyticsClientPreparer(client_kwargs={"text_analytics_account_key": ""})
    async def test_empty_credential_class(self, client):
        with self.assertRaises(ClientAuthenticationError):
            response = await client.extract_key_phrases(
                ["This is written in English."]
            )

    @GlobalTextAnalyticsAccountPreparer()
    @TextAnalyticsClientPreparer(client_kwargs={"text_analytics_account_key": "xxxxxxxxxxxx"})
    async def test_bad_credentials(self, client):
        with self.assertRaises(ClientAuthenticationError):
            response = await client.extract_key_phrases(
                ["This is written in English."]
            )

    @GlobalTextAnalyticsAccountPreparer()
    @TextAnalyticsClientPreparer()
    async def test_bad_document_input(self, client):
        docs = "This is the wrong type"

        with self.assertRaises(TypeError):
            response = await client.extract_key_phrases(docs)

    @GlobalTextAnalyticsAccountPreparer()
    @TextAnalyticsClientPreparer()
    async def test_mixing_inputs(self, client):
        docs = [
            {"id": "1", "text": "Microsoft was founded by Bill Gates and Paul Allen."},
            TextDocumentInput(id="2", text="I did not like the hotel we stayed at. It was too expensive."),
            u"You cannot mix string input with the above inputs"
        ]
        with self.assertRaises(TypeError):
            response = await client.extract_key_phrases(docs)

    @GlobalTextAnalyticsAccountPreparer()
    @TextAnalyticsClientPreparer()
    async def test_out_of_order_ids(self, client):
        docs = [{"id": "56", "text": ":)"},
                {"id": "0", "text": ":("},
                {"id": "22", "text": ""},
                {"id": "19", "text": ":P"},
                {"id": "1", "text": ":D"}]

        response = await client.extract_key_phrases(docs)
        in_order = ["56", "0", "22", "19", "1"]
        for idx, resp in enumerate(response):
            self.assertEqual(resp.id, in_order[idx])

    @GlobalTextAnalyticsAccountPreparer()
    @TextAnalyticsClientPreparer()
    async def test_show_stats_and_model_version(self, client):
        def callback(response):
            self.assertIsNotNone(response.model_version)
            self.assertIsNotNone(response.raw_response)
            self.assertEqual(response.statistics.document_count, 5)
            self.assertEqual(response.statistics.transaction_count, 4)
            self.assertEqual(response.statistics.valid_document_count, 4)
            self.assertEqual(response.statistics.erroneous_document_count, 1)

        docs = [{"id": "56", "text": ":)"},
                {"id": "0", "text": ":("},
                {"id": "22", "text": ""},
                {"id": "19", "text": ":P"},
                {"id": "1", "text": ":D"}]

        response = await client.extract_key_phrases(
            docs,
            show_stats=True,
            model_version="latest",
            raw_response_hook=callback
        )

    @GlobalTextAnalyticsAccountPreparer()
    @TextAnalyticsClientPreparer()
    async def test_batch_size_over_limit(self, client):
        docs = [u"hello world"] * 1050
        with self.assertRaises(HttpResponseError):
            response = await client.extract_key_phrases(docs)

    @GlobalTextAnalyticsAccountPreparer()
    @TextAnalyticsClientPreparer()
    async def test_whole_batch_language_hint(self, client):
        def callback(resp):
            language_str = "\"language\": \"fr\""
            language = resp.http_request.body.count(language_str)
            self.assertEqual(language, 3)

        docs = [
            u"This was the best day of my life.",
            u"I did not like the hotel we stayed at. It was too expensive.",
            u"The restaurant was not as good as I hoped."
        ]

        response = await client.extract_key_phrases(docs, language="fr", raw_response_hook=callback)

    @GlobalTextAnalyticsAccountPreparer()
    @TextAnalyticsClientPreparer()
    async def test_whole_batch_dont_use_language_hint(self, client):
        def callback(resp):
            language_str = "\"language\": \"\""
            language = resp.http_request.body.count(language_str)
            self.assertEqual(language, 3)

        docs = [
            u"This was the best day of my life.",
            u"I did not like the hotel we stayed at. It was too expensive.",
            u"The restaurant was not as good as I hoped."
        ]

        response = await client.extract_key_phrases(docs, language="", raw_response_hook=callback)

    @GlobalTextAnalyticsAccountPreparer()
    @TextAnalyticsClientPreparer()
    async def test_per_item_dont_use_language_hint(self, client):
        def callback(resp):
            language_str = "\"language\": \"\""
            language = resp.http_request.body.count(language_str)
            self.assertEqual(language, 2)
            language_str = "\"language\": \"en\""
            language = resp.http_request.body.count(language_str)
            self.assertEqual(language, 1)


        docs = [{"id": "1", "language": "", "text": "I will go to the park."},
                {"id": "2", "language": "", "text": "I did not like the hotel we stayed at."},
                {"id": "3", "text": "The restaurant had really good food."}]

        response = await client.extract_key_phrases(docs, raw_response_hook=callback)

    @GlobalTextAnalyticsAccountPreparer()
    @TextAnalyticsClientPreparer()
    async def test_whole_batch_language_hint_and_obj_input(self, client):
        def callback(resp):
            language_str = "\"language\": \"de\""
            language = resp.http_request.body.count(language_str)
            self.assertEqual(language, 3)

        docs = [
            TextDocumentInput(id="1", text="I should take my cat to the veterinarian."),
            TextDocumentInput(id="4", text="Este es un document escrito en Español."),
            TextDocumentInput(id="3", text="猫は幸せ"),
        ]

        response = await client.extract_key_phrases(docs, language="de", raw_response_hook=callback)

    @GlobalTextAnalyticsAccountPreparer()
    @TextAnalyticsClientPreparer()
    async def test_whole_batch_language_hint_and_obj_per_item_hints(self, client):
        def callback(resp):
            language_str = "\"language\": \"es\""
            language = resp.http_request.body.count(language_str)
            self.assertEqual(language, 2)
            language_str = "\"language\": \"en\""
            language = resp.http_request.body.count(language_str)
            self.assertEqual(language, 1)

        docs = [
            TextDocumentInput(id="1", text="I should take my cat to the veterinarian.", language="es"),
            TextDocumentInput(id="2", text="Este es un document escrito en Español.", language="es"),
            TextDocumentInput(id="3", text="猫は幸せ"),
        ]

        response = await client.extract_key_phrases(docs, language="en", raw_response_hook=callback)

    @GlobalTextAnalyticsAccountPreparer()
    @TextAnalyticsClientPreparer()
    async def test_whole_batch_language_hint_and_dict_per_item_hints(self, client):
        def callback(resp):
            language_str = "\"language\": \"es\""
            language = resp.http_request.body.count(language_str)
            self.assertEqual(language, 2)
            language_str = "\"language\": \"en\""
            language = resp.http_request.body.count(language_str)
            self.assertEqual(language, 1)


        docs = [{"id": "1", "language": "es", "text": "I will go to the park."},
                {"id": "2", "language": "es", "text": "I did not like the hotel we stayed at."},
                {"id": "3", "text": "The restaurant had really good food."}]

        response = await client.extract_key_phrases(docs, language="en", raw_response_hook=callback)

    @GlobalTextAnalyticsAccountPreparer()
    @TextAnalyticsClientPreparer(client_kwargs={"default_language": "es"})
    async def test_client_passed_default_language_hint(self, client):
        def callback(resp):
            language_str = "\"language\": \"es\""
            language = resp.http_request.body.count(language_str)
            self.assertEqual(language, 3)

        def callback_2(resp):
            language_str = "\"language\": \"en\""
            language = resp.http_request.body.count(language_str)
            self.assertEqual(language, 3)

        docs = [{"id": "1", "text": "I will go to the park."},
                {"id": "2", "text": "I did not like the hotel we stayed at."},
                {"id": "3", "text": "The restaurant had really good food."}]

        response = await client.extract_key_phrases(docs, raw_response_hook=callback)
        response = await client.extract_key_phrases(docs, language="en", raw_response_hook=callback_2)
        response = await client.extract_key_phrases(docs, raw_response_hook=callback)

    @GlobalTextAnalyticsAccountPreparer()
    @TextAnalyticsClientPreparer()
    async def test_invalid_language_hint_method(self, client):
        response = await client.extract_key_phrases(
            ["This should fail because we're passing in an invalid language hint"], language="notalanguage"
        )
        self.assertEqual(response[0].error.code, 'UnsupportedLanguageCode')

    @GlobalTextAnalyticsAccountPreparer()
    @TextAnalyticsClientPreparer()
    async def test_invalid_language_hint_docs(self, client):
        response = await client.extract_key_phrases(
            [{"id": "1", "language": "notalanguage", "text": "This should fail because we're passing in an invalid language hint"}]
        )
        self.assertEqual(response[0].error.code, 'UnsupportedLanguageCode')

    @GlobalTextAnalyticsAccountPreparer()
    async def test_rotate_subscription_key(self, resource_group, location, text_analytics_account, text_analytics_account_key):
        credential = AzureKeyCredential(text_analytics_account_key)
        client = TextAnalyticsClient(text_analytics_account, credential)

        docs = [{"id": "1", "text": "I will go to the park."},
                {"id": "2", "text": "I did not like the hotel we stayed at."},
                {"id": "3", "text": "The restaurant had really good food."}]

        response = await client.extract_key_phrases(docs)
        self.assertIsNotNone(response)

        credential.update("xxx")  # Make authentication fail
        with self.assertRaises(ClientAuthenticationError):
            response = await client.extract_key_phrases(docs)

        credential.update(text_analytics_account_key)  # Authenticate successfully again
        response = await client.extract_key_phrases(docs)
        self.assertIsNotNone(response)

    @GlobalTextAnalyticsAccountPreparer()
    @TextAnalyticsClientPreparer()
    async def test_user_agent(self, client):
        def callback(resp):
            self.assertIn("azsdk-python-ai-textanalytics/{} Python/{} ({})".format(
                VERSION, platform.python_version(), platform.platform()),
                resp.http_request.headers["User-Agent"]
            )

        docs = [{"id": "1", "text": "I will go to the park."},
                {"id": "2", "text": "I did not like the hotel we stayed at."},
                {"id": "3", "text": "The restaurant had really good food."}]

        response = await client.extract_key_phrases(docs, raw_response_hook=callback)

    @GlobalTextAnalyticsAccountPreparer()
    @TextAnalyticsClientPreparer()
    async def test_document_attribute_error_no_result_attribute(self, client):
        docs = [{"id": "1", "text": ""}]
        response = await client.extract_key_phrases(docs)

        # Attributes on DocumentError
        self.assertTrue(response[0].is_error)
        self.assertEqual(response[0].id, "1")
        self.assertIsNotNone(response[0].error)

        # Result attribute not on DocumentError, custom error message
        try:
            key_phrases = response[0].key_phrases
        except AttributeError as custom_error:
            self.assertEqual(
                custom_error.args[0],
                '\'DocumentError\' object has no attribute \'key_phrases\'. '
                'The service was unable to process this document:\nDocument Id: 1\nError: '
                'InvalidDocument - Document text is empty.\n'
            )

    @GlobalTextAnalyticsAccountPreparer()
    @TextAnalyticsClientPreparer()
    async def test_document_attribute_error_nonexistent_attribute(self, client):
        docs = [{"id": "1", "text": ""}]
        response = await client.extract_key_phrases(docs)

        # Attribute not found on DocumentError or result obj, default behavior/message
        try:
            key_phrases = response[0].attribute_not_on_result_or_error
        except AttributeError as default_behavior:
            self.assertEqual(
                default_behavior.args[0],
                '\'DocumentError\' object has no attribute \'attribute_not_on_result_or_error\''
            )

    @GlobalTextAnalyticsAccountPreparer()
    @TextAnalyticsClientPreparer()
    async def test_bad_model_version_error(self, client):
        docs = [{"id": "1", "language": "english", "text": "I did not like the hotel we stayed at."}]

        try:
            result = await client.extract_key_phrases(docs, model_version="bad")
        except HttpResponseError as err:
            self.assertEqual(err.error.code, "InvalidRequest")
            self.assertIsNotNone(err.error.message)

    @GlobalTextAnalyticsAccountPreparer()
    @TextAnalyticsClientPreparer()
    async def test_document_errors(self, client):
        text = ""
        for _ in range(5121):
            text += "x"

        docs = [{"id": "1", "text": ""},
                {"id": "2", "language": "english", "text": "I did not like the hotel we stayed at."},
                {"id": "3", "text": text}]

        doc_errors = await client.extract_key_phrases(docs)
        self.assertEqual(doc_errors[0].error.code, "InvalidDocument")
        self.assertIsNotNone(doc_errors[0].error.message)
        self.assertEqual(doc_errors[1].error.code, "UnsupportedLanguageCode")
        self.assertIsNotNone(doc_errors[1].error.message)
        self.assertEqual(doc_errors[2].error.code, "InvalidDocument")
        self.assertIsNotNone(doc_errors[2].error.message)

    @GlobalTextAnalyticsAccountPreparer()
    @TextAnalyticsClientPreparer()
<<<<<<< HEAD
    async def test_document_warnings(self, client):
        docs = [
            {"id": "1", "text": "Thisisaveryveryverylongtextwhichgoesonforalongtimeandwhichalmostdoesn'tseemtostopatanygivenpointintime.ThereasonforthistestistotryandseewhathappenswhenwesubmitaveryveryverylongtexttoLanguage.Thisshouldworkjustfinebutjustincaseitisalwaysgoodtohaveatestcase.ThisallowsustotestwhathappensifitisnotOK.Ofcourseitisgoingtobeokbutthenagainitisalsobettertobesure!"},
        ]

        result = await client.extract_key_phrases(docs)
        for doc in result:
            doc_warnings = doc.warnings
            self.assertEqual(doc_warnings[0].code, "LongWordsInDocument")
            self.assertIsNotNone(doc_warnings[0].message)
=======
    async def test_not_passing_list_for_docs(self, client):
        docs = {"id": "1", "text": "hello world"}
        with pytest.raises(TypeError) as excinfo:
            await client.extract_key_phrases(docs)
        assert "Input documents cannot be a dict" in str(excinfo.value)
>>>>>>> 0160912a

    @GlobalTextAnalyticsAccountPreparer()
    @TextAnalyticsClientPreparer()
    async def test_missing_input_records_error(self, client):
        docs = []
        with pytest.raises(ValueError) as excinfo:
            await client.extract_key_phrases(docs)
        assert "Input documents can not be empty or None" in str(excinfo.value)

    @GlobalTextAnalyticsAccountPreparer()
    @TextAnalyticsClientPreparer()
    async def test_passing_none_docs(self, client):
        with pytest.raises(ValueError) as excinfo:
            await client.extract_key_phrases(None)
        assert "Input documents can not be empty or None" in str(excinfo.value)

    @GlobalTextAnalyticsAccountPreparer()
    @TextAnalyticsClientPreparer()
    async def test_duplicate_ids_error(self, client):
        # Duplicate Ids
        docs = [{"id": "1", "text": "hello world"},
                {"id": "1", "text": "I did not like the hotel we stayed at."}]
        try:
            result = await client.extract_key_phrases(docs)
        except HttpResponseError as err:
            self.assertEqual(err.error.code, "InvalidDocument")
            self.assertIsNotNone(err.error.message)

    @GlobalTextAnalyticsAccountPreparer()
    @TextAnalyticsClientPreparer()
    async def test_batch_size_over_limit_error(self, client):
        # Batch size over limit
        docs = [u"hello world"] * 1001
        try:
            response = await client.extract_key_phrases(docs)
        except HttpResponseError as err:
            self.assertEqual(err.error.code, "InvalidDocumentBatch")
            self.assertIsNotNone(err.error.message)

    @GlobalTextAnalyticsAccountPreparer()
    @TextAnalyticsClientPreparer()
    async def test_language_kwarg_spanish(self, client):
        def callback(response):
            language_str = "\"language\": \"es\""
            self.assertEqual(response.http_request.body.count(language_str), 1)
            self.assertIsNotNone(response.model_version)
            self.assertIsNotNone(response.statistics)

        res = await client.extract_key_phrases(
            documents=["Bill Gates is the CEO of Microsoft."],
            model_version="latest",
            show_stats=True,
            language="es",
            raw_response_hook=callback
        )

    @GlobalTextAnalyticsAccountPreparer()
    @TextAnalyticsClientPreparer()
    async def test_pass_cls(self, client):
        def callback(pipeline_response, deserialized, _):
            return "cls result"
        res = await client.extract_key_phrases(
            documents=["Test passing cls to endpoint"],
            cls=callback
        )
        assert res == "cls result"<|MERGE_RESOLUTION|>--- conflicted
+++ resolved
@@ -108,7 +108,6 @@
 
     @GlobalTextAnalyticsAccountPreparer()
     @TextAnalyticsClientPreparer()
-<<<<<<< HEAD
     @pytest.mark.xfail
     async def test_too_many_documents(self, client):
         # marking as xfail since the service hasn't added this error to this endpoint
@@ -118,7 +117,9 @@
             await client.extract_key_phrases(docs)
         except HttpResponseError as e:
             assert e.status_code == 400
-=======
+
+    @GlobalTextAnalyticsAccountPreparer()
+    @TextAnalyticsClientPreparer()
     async def test_output_same_order_as_input(self, client):
         docs = [
             TextDocumentInput(id="1", text="one"),
@@ -132,7 +133,6 @@
 
         for idx, doc in enumerate(response):
             self.assertEqual(str(idx + 1), doc.id)
->>>>>>> 0160912a
 
     @GlobalTextAnalyticsAccountPreparer()
     @TextAnalyticsClientPreparer(client_kwargs={"text_analytics_account_key": ""})
@@ -458,7 +458,6 @@
 
     @GlobalTextAnalyticsAccountPreparer()
     @TextAnalyticsClientPreparer()
-<<<<<<< HEAD
     async def test_document_warnings(self, client):
         docs = [
             {"id": "1", "text": "Thisisaveryveryverylongtextwhichgoesonforalongtimeandwhichalmostdoesn'tseemtostopatanygivenpointintime.ThereasonforthistestistotryandseewhathappenswhenwesubmitaveryveryverylongtexttoLanguage.Thisshouldworkjustfinebutjustincaseitisalwaysgoodtohaveatestcase.ThisallowsustotestwhathappensifitisnotOK.Ofcourseitisgoingtobeokbutthenagainitisalsobettertobesure!"},
@@ -469,13 +468,14 @@
             doc_warnings = doc.warnings
             self.assertEqual(doc_warnings[0].code, "LongWordsInDocument")
             self.assertIsNotNone(doc_warnings[0].message)
-=======
+
+    @GlobalTextAnalyticsAccountPreparer()
+    @TextAnalyticsClientPreparer()
     async def test_not_passing_list_for_docs(self, client):
         docs = {"id": "1", "text": "hello world"}
         with pytest.raises(TypeError) as excinfo:
             await client.extract_key_phrases(docs)
         assert "Input documents cannot be a dict" in str(excinfo.value)
->>>>>>> 0160912a
 
     @GlobalTextAnalyticsAccountPreparer()
     @TextAnalyticsClientPreparer()
