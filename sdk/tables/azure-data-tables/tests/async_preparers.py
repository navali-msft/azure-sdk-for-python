--- conflicted
+++ resolved
@@ -1,23 +1,17 @@
 import time
 
 from azure.core.credentials import AzureNamedKeyCredential
-<<<<<<< HEAD
 from devtools_testutils.aio import RecordedByProxyAsync
-=======
 from azure.core.exceptions import HttpResponseError
 
 from devtools_testutils import is_live
 
->>>>>>> e75c11b1
 from preparers import CosmosPreparer, TablesPreparer, trim_kwargs_from_test_function
 
 
 def cosmos_decorator_async(func, **kwargs):
     @CosmosPreparer()
-<<<<<<< HEAD
     @RecordedByProxyAsync
-=======
->>>>>>> e75c11b1
     async def wrapper(*args, **kwargs):
         key = kwargs.pop("tables_primary_cosmos_account_key")
         name = kwargs.pop("tables_cosmos_account_name")
@@ -36,10 +30,7 @@
 
 def tables_decorator_async(func, **kwargs):
     @TablesPreparer()
-<<<<<<< HEAD
     @RecordedByProxyAsync
-=======
->>>>>>> e75c11b1
     async def wrapper(*args, **kwargs):
         key = kwargs.pop("tables_primary_storage_account_key")
         name = kwargs.pop("tables_storage_account_name")
@@ -51,9 +42,6 @@
         trimmed_kwargs = {k: v for k, v in kwargs.items()}
         trim_kwargs_from_test_function(func, trimmed_kwargs)
 
-<<<<<<< HEAD
-        return await func(*args, **trimmed_kwargs)
-=======
         EXPONENTIAL_BACKOFF = 1.5
         RETRY_COUNT = 0
 
@@ -74,6 +62,5 @@
                     RETRY_COUNT += 1
                     if exc.status_code != 429 or RETRY_COUNT >= 6:
                         raise
->>>>>>> e75c11b1
 
     return wrapper