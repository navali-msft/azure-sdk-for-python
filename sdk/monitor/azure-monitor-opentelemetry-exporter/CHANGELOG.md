--- conflicted
+++ resolved
@@ -1,19 +1,14 @@
 # Release History
 
-<<<<<<< HEAD
 ## Experimental changes
 - Added metrics exporter from previous repository
     ([#16383](https://github.com/Azure/azure-sdk-for-python/pull/16383))
 - Added auto-collection + standard metrics from previous repository
     ([#16417](https://github.com/Azure/azure-sdk-for-python/pull/16417))
 
-## 1.0.0b3 (Unreleased)
-=======
 ## 1.0.0b4 (Unreleased)
 
-
 ## 1.0.0b3 (2021-02-11)
->>>>>>> 5e94c0e5
 
   **Breaking Changes**
   - The package has been renamed to `azure-monitor-opentelemetry-exporter`
